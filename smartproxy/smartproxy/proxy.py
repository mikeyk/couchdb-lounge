#Copyright 2009 Meebo, Inc.
#
#Licensed under the Apache License, Version 2.0 (the "License");
#you may not use this file except in compliance with the License.
#You may obtain a copy of the License at
#
#    http://www.apache.org/licenses/LICENSE-2.0
#
#Unless required by applicable law or agreed to in writing, software
#distributed under the License is distributed on an "AS IS" BASIS,
#WITHOUT WARRANTIES OR CONDITIONS OF ANY KIND, either express or implied.
#See the License for the specific language governing permissions and
#limitations under the License.

import atexit
import cPickle
import copy
import lounge
import os
import random
import re
import sys
import time
import urllib

import cjson

from twisted.python import log
from twisted.internet import defer
from twisted.internet import protocol, reactor, defer, process, task, threads
from twisted.protocols import basic
from twisted.web import server, resource, client
from twisted.python.failure import DefaultException

from fetcher import HttpFetcher, MapResultFetcher, DbFetcher, DbGetter, ReduceFunctionFetcher, AllDbFetcher, ProxyFetcher, ChangesFetcher, UuidFetcher

from reducer import ReduceQueue, ReducerProcessProtocol, Reducer, AllDocsReducer, ChangesReducer

def normalize_header(h):
	return '-'.join([word.capitalize() for word in h.split('-')])

def parse_uri(uri):
	query = ''
	if uri.find('?')>=0:
		path, query = uri.split('?',1)
	else:
		path = uri
	if path[0]=='/':
		path = path[1:]
	database, _view, document, view = path.split('/', 3)
	assert _view=='_view'
	return database, _view, document, view

def qsparse(qs):
	# shouldn't this be a python standard library?
	rv = []
	# ''.split('&') does not return an empty list. jerk
	if qs:
		for pair in qs.split('&'):
			k,v = pair.split('=')
			k = urllib.unquote(k)
			v = urllib.unquote(v)
			rv.append((k,v))
	return dict(rv)

def should_regenerate(now, cached_at, cachetime):
	age = now - cached_at
	time_left = cachetime - age
	# probably is 0.0 at 5 minutes before expire, 1.0 at expire time, linear
	# in between
	if time_left > 5*60:
		return False
	if time_left <= 0:
		return True
	p = 1 - (time_left/float(5*60))
	return random.random() < p

class ClientQueue:
	def __init__(self, pool_size):
		self.queue = []
		self.pool_size = pool_size
		self.count = 0
	
	def enqueue(self, url, good_cb, bad_cb):
		self.queue.append((url, good_cb, bad_cb))
		self.next()
	
	def next(self):
		# if we have something in the queue, and an available reducer, take care of it
		if len(self.queue)>0 and self.count < self.pool_size:
			url, success, err = self.queue.pop(0)

			def succeed(*args, **kwargs):
				log.debug("ClientQueue: success, queue size %d, reqs out %d" % (len(self.queue), self.count))
				self.count -= 1
				try:
					success(*args, **kwargs)
				except Exception, e:
					log.err("Exception '%s' in ClientQueue callback; moving on" % str(e))
				self.next()

			def fail(*args, **kwargs):
				log.debug("ClientQueue: failure, queue size %d, reqs out %d" % (len(self.queue), self.count))
				self.count -= 1
				try:
					err(*args, **kwargs)
				except:
					log.err("Exception in ClientQueue errback; moving on")
				self.next()

			self.count += 1
			defer = client.getPage(url)
			defer.addCallback(succeed)
			defer.addErrback(fail)
		else:
			log.debug("ClientQueue: queue size %d, reqs out %d" % (len(self.queue), self.count))

def make_success_callback(request):
	def send_output(params):
		code, headers, doc = params
		for k in headers:
			if len(headers[k])>0:
				request.setHeader(normalize_header(k), headers[k][0])
		request.setResponseCode(code)
		request.write(doc)
		request.finish()
	return send_output

def make_errback(request):
	def handle_error(s):
		# if we get back some non-http response type error, we should
		# return 500
		if hasattr(s.value, 'status'):
			status = int(s.value.status)
		else:
			status = 500
		if hasattr(s.value, 'response'):
			response = s.value.response
		else:
			response = '{}'
		request.setResponseCode(status)
		request.write(response+"\n") 
		request.finish()
	return handle_error

class HTTPProxy(resource.Resource):
	isLeaf = True

	def __init__(self, prefs, persistCache=False):
		"""
		prefs is a lounge.prefs.Prefs instance
		persistCache is a boolean -- True means an atexit handler will be
		  registered to persist the cache to disk when the process 
			finishes.
		"""
		self.prefs = prefs

		self.reduce_queue = ReduceQueue(self.prefs.get_pref("/reduce_pool_size"))
		self.client_queue = ClientQueue(self.prefs.get_pref("/client_pool_size"))

		self.__last_load_time = 0
		self.__loadConfig()
		self.__loadConfigCallback = task.LoopingCall(self.__loadConfig)
		self.__loadConfigCallback.start(300)
		# list of cacheable URI patterns
		self.cacheable = []
		# TODO load this from a config file
		# cache poll responses for 15 minutes
		self.cacheable.append((re.compile(r'^/facts/_view/polls/responses.*$'), 20*60))
		# cache all (active, inactive) polls for 5 minutes
		self.cacheable.append((re.compile(r'^/facts/_view/polls/all.*$'), 10*60))
		# cache all (active, inactive) polls for 30 minutes
		self.cacheable.append((re.compile(r'^/facts/_view/polls/active_by_category.*$'), 30*60))

		self.cache_file_path = self.prefs.get_pref("/cache_file_path")
		self._loadCache()
		if persistCache:
			atexit.register(self._persistCache)

		self.in_progress = {}

	def _loadCache(self):
		"""
		Load the cache with any data we've persisted.  If we can't unpickle the
		cache file for any reason, this will create an empty cache.
		"""
		try:
			self.cache = cPickle.load(file(self.cache_file_path))
			log.msg ("Loaded cache from %s" % self.cache_file_path)
		except:
			log.msg ("No cache file found -- starting with an empty cache")
			self.cache = {}

	def _persistCache(self):
		"""
		Pickle the cache to disk.  If we're restarting the daemon, we don't want to
		"""
		try:
			cPickle.dump(self.cache, open(self.cache_file_path, 'w'))
			log.msg ("Persisted the view cache to %s" % self.cache_file_path)
		except:
			log.err("Failed to persist the view cache to %s" % self.cache_file_path)

	def __loadConfig(self):
		conf_file = self.prefs.get_pref("/proxy_conf")		
		mtime = os.stat(conf_file)[8]
		if mtime <= self.__last_load_time:
			return
		self.__last_load_time = mtime
		self.conf_data = lounge.ShardMap(conf_file)

	def render_temp_view(self, request):
		"""Farm out a view query to all nodes and combine the results."""
		deferred = defer.Deferred()
		deferred.addCallback(make_success_callback(request))
		deferred.addErrback(make_errback(request))

		raw_body = request.content.read()
		body = cjson.decode(raw_body)
		reduce_fn = body.get("reduce", None)
		if reduce_fn is not None:
			reduce_fn = reduce_fn.replace("\n", " ") # TODO do we need this?

		uri = request.uri[1:]
		db, req = uri.split('/', 1)
		shards = self.conf_data.shards(db)
		reducer = Reducer(reduce_fn, len(shards), {}, deferred, self.reduce_queue)

		failed = False
		for shard in shards:
			def succeed(data):
				log.err("This should not get called?")
				pass

			def fail(data):
				if not failed:
					failed = True
					deferred.errback(data)

			shard_deferred = defer.Deferred()
			shard_deferred.addCallback(succeed)
			shard_deferred.addErrback(fail)

			nodes = self.conf_data.nodes(shard)
			urls = ['/'.join([node, req]) for node in nodes]
			fetcher = MapResultFetcher(shard, urls, reducer, deferred, self.client_queue, body=raw_body, method='POST')
			fetcher.fetch()

		return server.NOT_DONE_YET

	def render_view(self, request):
		"""Farm out a view query to all nodes and combine the results."""
		request.setHeader('Content-Type', 'application/json')
		#database, _view, document, view = parse_uri(request.uri)
		uri = request.uri[1:]
		parts = uri.split('/')
		database = parts[0]
		if parts[1] == '_design':
			view = parts[4]
			design_doc = '/'.join([parts[1], parts[2]])
		else:
			view = parts[3]
			design_doc = "_design%2F" + parts[2]
		# strip query string from view name
		qs = ""
		options = {}
		if '?' in view:
			# TODO why aren't we using qsparse or something?
			view, qs = view.split("?")
			options = dict([kv.split("=") for kv in qs.split("&")])

		uri_no_db = uri[ uri.find('/')+1:]

			
		#  old:  http://host:5984/db/_view/designname/viewname
		#  new:  http://host:5984/db/_design/designname/_view/viewname

		primary_urls = [self._rewrite_url("/".join([host, design_doc])) for host in self.conf_data.primary_shards(database)]

		uri = request.uri.split("/",2)[2]

		# check if this uri is cacheable
		request.cache = None
		request.cache_only = False
		cached_result = None
		for pattern, cachetime in self.cacheable:
			if pattern.match(request.uri):
				request.cache = self.cache
				# if so see if it matches something in the cache
				if request.uri in self.cache:
					cached_at, response = self.cache[request.uri]
					# if so see if it is yet to expire
					now = time.time()
					log.debug("Using cached copy of " + request.uri)
					request.setHeader('Content-Type', 'application/json')
					cached_result = response
					# if the cache has expired and we don't already have a request for this uri running,
					# we set the cache_only flag, otherwise we just return what's in the cache.
					if should_regenerate(now, cached_at, cachetime) and not request.uri in self.in_progress:
						request.cache_only = True
					else:
						return cached_result

		#if we're already processing a request for this uri, just append this
		#request to the list -- it will be handled with the results from 
		#the previous request.
		if request.uri in self.in_progress:
			self.in_progress[request.uri].append(request)
			log.debug("Attaching request for %s to an earlier request for that uri" % request.uri)
			return server.NOT_DONE_YET
		else:
			self.in_progress[request.uri] = []

		deferred = defer.Deferred()
		# if the request is cacheable, save it
		def send_output(s):
			if request.cache is not None:
				request.cache[request.uri] = (time.time(), s+"\n")
			if not request.cache_only:
				request.write(s+"\n")
				request.finish()

			#check if any other requests came in for this uri while this request
			#was being processed
			if request.uri in self.in_progress:
				for r in self.in_progress[request.uri]:
					r.write(s+"\n")
					r.finish()
				del self.in_progress[request.uri]
		deferred.addCallback(send_output)

		def handle_error(s):
			# if we get back some non-http response type error, we should
			# return 500
			if request.uri in self.in_progress:
				del self.in_progress[request.uri]
			if hasattr(s.value, 'status'):
				status = int(s.value.status)
			else:
				status = 500
			if hasattr(s.value, 'response'):
				response = s.value.response
			else:
				response = '{}'
			request.setResponseCode(status)
			request.write(response+"\n") 
			request.finish()
		deferred.addErrback(handle_error)

		r = ReduceFunctionFetcher(self.conf_data, primary_urls, database, uri, view, request.args, deferred, self.client_queue, self.reduce_queue, options)
		r.fetch()
		# we have a cached copy; we're just processing the request to replace it
		if cached_result:
			return cached_result
		return server.NOT_DONE_YET
	
	def render_changes(self, request):
		database, changes = request.uri[1:].split('/', 1)
		qs = ''
		if '?' in changes:
			changes, qs = changes.split('?', 1)

		deferred = defer.Deferred()

		def send_output(params):
			code, headers, doc = params
			for k in headers:
				if len(headers[k])>0:
					request.setHeader(normalize_header(k), headers[k][0])
			request.setResponseCode(code)
			request.write(doc)
			request.finish()
		deferred.addCallback(send_output)

		def handle_error(s):
			# if we get back some non-http response type error, we should
			# return 500
			if request.uri in self.in_progress:
				del self.in_progress[request.uri]
			if hasattr(s.value, 'status'):
				status = int(s.value.status)
			else:
				status = 500
			if hasattr(s.value, 'response'):
				response = s.value.response
			else:
				response = '{}'
			request.setResponseCode(status)
			request.write(response+"\n") 
			request.finish()
		deferred.addErrback(handle_error)

		shards = self.conf_data.shards(database)
		args = qsparse(qs)
		seq = cjson.decode(args.get('since', cjson.encode([0 for shard in shards])))
		reducer = ChangesReducer(seq, deferred)
		for shard,shard_seq in zip(shards, seq):
			nodes = self.conf_data.nodes(shard)
			shard_args = copy.copy(args)
			shard_args['since'] = shard_seq

			urls = [node + "/_changes?" + urllib.urlencode(shard_args) for node in nodes]
			fetcher = ChangesFetcher(shard, urls, reducer, deferred, self.client_queue)
			fetcher.fetch()

		return server.NOT_DONE_YET
	
	def render_all_docs(self, request):
		# /database/_all_docs?stuff => database, _all_docs?stuff
		database, rest = request.uri[1:].split('/', 1)
		deferred = defer.Deferred()
		deferred.addCallback(lambda s:
									(request.write(s+"\n"), request.finish()))

		deferred.addErrback(lambda s:
								   (request.write(str(s)), request.finish()))

		# this is exactly like a view with no reduce
		shards = self.conf_data.shards(database)
		reducer = AllDocsReducer(None, len(shards), request.args, deferred, self.reduce_queue)
		for shard in shards:
			nodes = self.conf_data.nodes(shard)
			urls = [self._rewrite_url("/".join([node, rest])) for node in nodes]
			fetcher = MapResultFetcher(shard, urls, reducer, deferred, self.client_queue)
			fetcher.fetch()

		return server.NOT_DONE_YET
	
	def proxy_special(self, request):
		"""Proxy a special document to a single shard (any shard will do, but start with the first)"""
		deferred = defer.Deferred()

		def handle_success(params):
			code, headers, doc = params
			for k in headers:
				if len(headers[k])>0:
					request.setHeader(k, headers[k][0])
			request.setResponseCode(code)
			request.write(doc)
			request.finish()
		deferred.addCallback(handle_success)

		def handle_error(s):
			# if we get back some non-http response type error, we should
			# return 500
			if hasattr(s.value, 'status'):
				status = int(s.value.status)
			else:
				status = 500
			if hasattr(s.value, 'response'):
				response = s.value.response
			else:
				response = '{}'
			request.setResponseCode(status)
			request.write(response+"\n") 
			request.finish()
		deferred.addErrback(handle_error)

		database, rest = request.uri[1:].split('/',1)
		_primary_urls = ['/'.join([host, rest]) for host in self.conf_data.primary_shards(database)]
		primary_urls = [self._rewrite_url(url) for url in _primary_urls]
		body = ''
		if request.method=='PUT' or request.method=='POST':
			body = request.content.read()
		fetcher = ProxyFetcher("proxy", primary_urls, request.method, request.getAllHeaders(), body, deferred, self.client_queue)
		fetcher.fetch()
		return server.NOT_DONE_YET

	def render_GET(self, request):
		if request.uri == "/ruok":
			request.setHeader('Content-Type', 'text/html')
			return "imok"

		if request.uri == "/_all_dbs":
			db_urls = [self._rewrite_url(host + "_all_dbs") for host in self.conf_data.nodes()]
			deferred = defer.Deferred()
			deferred.addCallback(lambda s:
				(request.write(cjson.encode(s)+"\n"), request.finish()))
			all = AllDbFetcher(self.conf_data, db_urls, deferred, self.client_queue)
			all.fetch(request)
			return server.NOT_DONE_YET

		# GET /db
		if '/' not in request.uri.strip('/'):
			return self.get_db(request)

		# GET /db/_all_docs .. or ..
		# GET /db/_all_docs?options
		if request.uri.endswith("/_all_docs") or ("/_all_docs?" in request.uri):
			return self.render_all_docs(request)

		# GET /db/_changes .. or ..
		# GET /db/_changes?options
		if request.uri.endswith("/_changes") or ("/_changes?" in request.uri):
			return self.render_changes(request)

		if '/_view/' in request.uri:
			return self.render_view(request)

		# GET /db/_somethingspecial
		if re.match(r'/[^/]+/_.*', request.uri):
			return self.proxy_special(request)

		return cjson.encode({"error": "smartproxy is not smart enough for that request"})+"\n"
	
	def render_PUT(self, request):
		"""Handle a special PUT (design doc or database)"""
		# PUT /db/_somethingspecial
		if re.match(r'/[^/]+/_.*', request.uri):
			return self.proxy_special(request)
			#return cjson.encode({"stuff":"did not happen"})+"\n"

		# create all shards for a database
		if '/' not in request.uri.strip('/'):
			return self.do_db_op(request)

		return cjson.encode({"error": "smartproxy is not smart enough for that request"})+"\n"
	
	def render_POST(self, request):
		"""Create all the shards for a database."""
		# POST /db/_temp_view .. or ..
		# POST /db/_temp_view?options
		if request.uri.endswith("/_temp_view") or ("/_temp_view?" in request.uri):
			return self.render_temp_view(request)

		# POST /db/_ensure_full_commit
		if request.uri.endswith("/_ensure_full_commit"):
			return self.do_db_op(request, "POST")

		# PUT /db/_somethingspecial
		if re.match(r'/[^/]+/_.*', request.uri):
			return self.proxy_special(request)

		if request.method=='POST' and (not '/' in request.uri[1:]):
			return self.create_doc(request)

		return cjson.encode({"error": "smartproxy is not smart enough for that request"})+"\n"
	
	def render_DELETE(self, request):
		"""Delete all the shards for a database."""
		return self.do_db_op(request)
	
<<<<<<< HEAD
	def create_doc(self, request):
		"""Create a document via POST.

		1. Ask any node for a UUID
		2. Hash the UUID to find a shard
		3. PUT the document to that shard
		"""
		db_name = request.uri[1:]
		nodes = self.conf_data.nodes()
		urls = [node + '_uuids' for node in nodes]

		body = request.content.read()
		deferred = defer.Deferred()
		deferred.addCallback(make_success_callback(request))
		deferred.addErrback(make_errback(request))
		log.msg("fetching uuids from " + str(urls))
		fetcher = UuidFetcher(db_name, urls, deferred, body, self.conf_data)
		fetcher.fetch()

		return server.NOT_DONE_YET
	
	def do_db_op(self, request, method):
=======
	def do_db_op(self, request):
>>>>>>> 0acb6d07
		"""Do an operation on each shard in a database."""
		# chop off the leading /
		uri = request.uri[1:]
		if '/' in uri:
			db_name, rest = uri.split('/', 1)
		else:
			db_name, rest = uri, None

<<<<<<< HEAD
		# make sure it's an operation we support
		if rest not in [None, '_ensure_full_commit']:
			return cjson.encode({"error": "smartproxy got a " + method + " to %s.  don't know how to handle it"})+"\n"
=======
		# if there's another /, we are trying to put a document. very bad!
		if '/' in db_name:
			return cjson.encode({"error": "smartproxy got a " + request.method + " that's not a database.  whoops."})+"\n"
>>>>>>> 0acb6d07

		# farm it out.  generate a list of resources to PUT
		shards = self.conf_data.shards(db_name)
		nodes = set() # ensures once-per-node when replicas cohabitate
		for shard in shards:
<<<<<<< HEAD
			if rest:
				nodes += ['/'.join([db, rest]) for db in self.conf_data.nodes(shard)]
			else:
				nodes += self.conf_data.nodes(shard)
=======
			nodes.update(self.conf_data.nodes(shard))
>>>>>>> 0acb6d07

		deferred = defer.Deferred()
		deferred.addCallback(make_success_callback(request))
		deferred.addErrback(make_errback(request))

		f = DbFetcher(self.conf_data, nodes, deferred, request.method, self.client_queue)
		f.fetch(request)
		return server.NOT_DONE_YET
	
	def get_db(self, request):
		"""Get general information about a database."""

		# chop off the leading /
		db_name = request.uri.strip('/')
		# TODO fail over each primary shard to its replicants
		nodes = self.conf_data.primary_shards(db_name)

		deferred = defer.Deferred()
		deferred.addCallback(lambda s:
									(request.write(cjson.encode(s)+"\n"), request.finish()))
		def handle_error(s):
			# if we get back some non-http response type error, we should
			# return 500
			if hasattr(s.value, 'status'):
				status = int(s.value.status)
			else:
				status = 500
			if hasattr(s.value, 'response'):
				response = s.value.response
			else:
				response = '{}'
			request.setResponseCode(status)
			request.write(response+"\n") 
			request.finish()
		deferred.addErrback(handle_error)

		f = DbGetter(self.conf_data, nodes, deferred, db_name, self.client_queue)
		f.fetch(request)
		return server.NOT_DONE_YET

	def _rewrite_url(self, url):
		parts = url[7:].split('/')
		hostport = parts[0]
		host,port = hostport.split(':')

		new_url = url

		#  old:  http://host:5984/db/_view/designname/viewname
		#  new:  http://host:5984/db/_design/designname/_view/viewname
		if len(parts) > 2 and parts[2] == '_view':
			new_parts = [hostport, parts[1], '_design', parts[3], '_view', parts[4]]
			new_url = '/'.join(new_parts)	
			new_url = 'http://' + new_url

		if '_design%2F' in new_url:
			new_url = new_url.replace('_design%2F', '_design/')

		new_url = new_url.replace('?count', '?limit')
		new_url = new_url.replace('&count', '&limit')

		log.debug('_rewrite_url: "%s" => "%s"' % (url, new_url))
		return new_url


if __name__ == "__main__":
	from copy import deepcopy
	import unittest
	import os
	from lounge.prefs import Prefs

	class HTTPProxyTestCase(unittest.TestCase):

		def setUp(self):
			self.prefs = Prefs(os.environ.get("PREFS", '/var/lounge/etc/smartproxy/smartproxy.xml'))

		def testCaching(self):
			cache_file = self.prefs.get_pref("/cache_file_path")
			try:
				os.unlink(cache_file)
				log.msg("deleted old cache file (%s)" % cache_file)
			except:
				pass

			test_cache = {'key1':'value1', 'key2':'value2'}
			hp = HTTPProxy(self.prefs)
			assert (hp.cache == {})
			hp.cache = deepcopy(test_cache)
			hp._persistCache()
			hp = HTTPProxy(self.prefs)
			assert (hp.cache == test_cache)

	unittest.main()

# vi: noexpandtab ts=2 sw=2 sts=2<|MERGE_RESOLUTION|>--- conflicted
+++ resolved
@@ -121,6 +121,7 @@
 		for k in headers:
 			if len(headers[k])>0:
 				request.setHeader(normalize_header(k), headers[k][0])
+		request.setHeader('Content-Length', str(len(doc)))
 		request.setResponseCode(code)
 		request.write(doc)
 		request.finish()
@@ -525,7 +526,7 @@
 
 		# POST /db/_ensure_full_commit
 		if request.uri.endswith("/_ensure_full_commit"):
-			return self.do_db_op(request, "POST")
+			return self.do_db_op(request)
 
 		# PUT /db/_somethingspecial
 		if re.match(r'/[^/]+/_.*', request.uri):
@@ -540,7 +541,6 @@
 		"""Delete all the shards for a database."""
 		return self.do_db_op(request)
 	
-<<<<<<< HEAD
 	def create_doc(self, request):
 		"""Create a document via POST.
 
@@ -562,10 +562,7 @@
 
 		return server.NOT_DONE_YET
 	
-	def do_db_op(self, request, method):
-=======
 	def do_db_op(self, request):
->>>>>>> 0acb6d07
 		"""Do an operation on each shard in a database."""
 		# chop off the leading /
 		uri = request.uri[1:]
@@ -574,28 +571,18 @@
 		else:
 			db_name, rest = uri, None
 
-<<<<<<< HEAD
 		# make sure it's an operation we support
 		if rest not in [None, '_ensure_full_commit']:
-			return cjson.encode({"error": "smartproxy got a " + method + " to %s.  don't know how to handle it"})+"\n"
-=======
-		# if there's another /, we are trying to put a document. very bad!
-		if '/' in db_name:
-			return cjson.encode({"error": "smartproxy got a " + request.method + " that's not a database.  whoops."})+"\n"
->>>>>>> 0acb6d07
+			return cjson.encode({"error": "smartproxy got a " + request.method + " to " + request.uri + ". don't know how to handle it"})+"\n"
 
 		# farm it out.  generate a list of resources to PUT
 		shards = self.conf_data.shards(db_name)
 		nodes = set() # ensures once-per-node when replicas cohabitate
 		for shard in shards:
-<<<<<<< HEAD
 			if rest:
-				nodes += ['/'.join([db, rest]) for db in self.conf_data.nodes(shard)]
-			else:
-				nodes += self.conf_data.nodes(shard)
-=======
-			nodes.update(self.conf_data.nodes(shard))
->>>>>>> 0acb6d07
+				nodes.update(['/'.join([db, rest]) for db in self.conf_data.nodes(shard)])
+			else:
+				nodes.update(self.conf_data.nodes(shard))
 
 		deferred = defer.Deferred()
 		deferred.addCallback(make_success_callback(request))
