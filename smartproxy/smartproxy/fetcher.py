--- conflicted
+++ resolved
@@ -111,7 +111,6 @@
 		self._reducer = reducer
 		self._body = body
 
-<<<<<<< HEAD
 	def _onsuccess(self, page):
 		self._reducer.process_map(page, int(self.factory.status), self.factory.response_headers)
 
@@ -124,10 +123,6 @@
 			self.factory = getPageWithHeaders(url=url, method=self._method)
 		self.factory.deferred.addCallback(self._onsuccess)
 		self.factory.deferred.addErrback(self._onerror)
-=======
-	def _onsuccess(self, page, *args, **kwargs):
-		self._reducer.process_map(page)
->>>>>>> 0acb6d07
 
 class DbFetcher(HttpFetcher):
 	"""Perform an HTTP request on all shards in a database."""
@@ -141,41 +136,30 @@
 		self._failed = False
 		headers = request and request.getAllHeaders() or {}
 		for url in self._remaining_nodes:
-<<<<<<< HEAD
-			self.factory = getPageWithHeaders(url=url, method=self._method)
-			self.factory.deferred.addCallback(self._onsuccess)
-			self.factory.deferred.addErrback(self._onerror)
-=======
 			factory = getPageWithHeaders(url = url, method=self._method, headers=headers)
 			deferred = factory.deferred
 			deferred.addCallback(self._onsuccess, request=request, factory=factory)
 			deferred.addErrback(self._onerror)
->>>>>>> 0acb6d07
-	
-	def _onsuccess(self, data, *args, **kwargs):
+	
+	def _onsuccess(self, data, request=None, factory=None):
 		self._remaining -= 1
 		if self._remaining < 1:
 			# can't call the deferred twice
 			if not self._failed:
-<<<<<<< HEAD
 				# rewrite the Location to be a proxied url
-				for k in self.factory.response_headers:
+				to_remove = []
+				for k in factory.response_headers:
 					if k.lower()=='location':
 						# http://localhost/db5 -> http://localhost/db
-						url = self.factory.response_headers[k][0]
+						url = factory.response_headers[k][0]
 						scheme, netloc, path, params, query, fragment = urllib2.urlparse.urlparse(url)
 						path = self._config.get_db_from_shard(path)
-						self.factory.response_headers[k] = [urllib2.urlparse.urlunparse((scheme, netloc, path, params, query, fragment))]
-
-				self._deferred.callback((int(self.factory.status), self.factory.response_headers, data))
-=======
-				# just send along the last headers
-				if 'request' in kwargs and 'factory' in kwargs:
-					kwargs['request'].responseHeaders = Headers(kwargs['factory'].response_headers)
-					# remove length, send chunked response
-					kwargs['request'].responseHeaders.removeHeader('content-length')
-				self._deferred.callback(None)
->>>>>>> 0acb6d07
+						factory.response_headers[k] = [urllib2.urlparse.urlunparse((scheme, netloc, path, params, query, fragment))]
+					elif k.lower()=='content-length':
+						to_remove.append(k)
+				for k in to_remove:
+					factory.response_headers.pop(k)
+				self._deferred.callback((int(factory.status), factory.response_headers, data))
 
 	def _onerror(self, data):
 		# don't retry on our all-database operations
